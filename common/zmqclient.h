--- conflicted
+++ resolved
@@ -23,21 +23,14 @@
 
     void sendMsg(const std::string& dbName,
                  const std::string& tableName,
-<<<<<<< HEAD
-                 const std::vector<KeyOpFieldsValuesTuple>& kcos,
-                 std::vector<char>& sendbuffer);
+                 const std::vector<KeyOpFieldsValuesTuple>& kcos);
 
     bool wait(std::string& dbName,
 
               std::string& tableName,
 
-              std::vector<std::shared_ptr<KeyOpFieldsValuesTuple>>& kcos,
+              std::vector<std::shared_ptr<KeyOpFieldsValuesTuple>>& kcos);
 
-              std::vector<char>& buffer);
-
-=======
-                 const std::vector<KeyOpFieldsValuesTuple>& kcos);
->>>>>>> 6bac82be
 private:
     void initialize(const std::string& endpoint, const std::string& vrf);
 
